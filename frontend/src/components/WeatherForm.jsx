--- conflicted
+++ resolved
@@ -110,14 +110,7 @@
   const toggleWeatherCondition = (conditionId) => {
     setFormData(prev => ({
       ...prev,
-<<<<<<< HEAD
       weatherConditions: prev.weatherConditions === conditionId ? null : conditionId
-=======
-      // Enforce single-select: select the clicked one or clear if clicked again
-      weatherConditions: prev.weatherConditions.includes(conditionId)
-        ? []
-        : [conditionId]
->>>>>>> 6394a73d
     }));
   };
 
