/**
 * Hook personalizado para comunicación con la API de clima
 * NASA Weather Risk Navigator
 */

import { useState } from 'react';

const useWeatherAPI = () => {
  // Estado de carga para mostrar indicadores durante llamadas API
  const [loading, setLoading] = useState(false);
  // Estado para almacenar resultados del análisis climático
  const [results, setResults] = useState(null);

  // Muestra mensajes temporales de error/éxito que se auto-ocultan después de 3 segundos
  const showTemporaryMessage = (message, type = 'error') => {
    // Esta función se puede mejorar para usar un estado de mensajes
    // Por ahora mantenemos la lógica simple
    console.log(`${type.toUpperCase()}: ${message}`);
  };

  // Maneja el envío del formulario y coordina la comunicación con el backend
  const handleFormSubmit = async (data) => {
    console.time('🌐 API Call Duration');
    
    // Validación básica antes de procesar
    if (data.weatherConditions.length === 0) {
      showTemporaryMessage('Please select at least one weather condition.', 'error');
      return;
    }
    
    console.info('🌐 Starting weather API call', { 
      hasLocation: !!data.latitude && !!data.longitude,
      hasDate: !!data.event_date,
      hasCondition: !!data.weatherConditions[0]
    });
    
    // Actualizar estado y preparar para llamada API
    setLoading(true);
    setResults(null);
    
    try {
      // Use condition ID directly (cold, hot, wet)
      const selectedCondition = data.weatherConditions[0] || 'hot';
      
      // Crear payload para la llamada API con datos del formulario
      const apiPayload = {
        latitude: data.latitude,
        longitude: data.longitude,
        event_date: data.event_date,
        adverse_condition: selectedCondition  // "cold", "hot", "wet"
      };
    
      // INFO: Log del payload antes del envío al backend
      console.info('🌐 API Payload:', apiPayload);
<<<<<<< HEAD
      console.debug('🌐 API URL: https://nasa-will-it-rain-on-my-parade.onrender.com/risk');
=======
      console.debug('🌐 API URL: https://nasa-will-it-rain-on-my-parade.onrender.com/api/risk');
>>>>>>> 5e15200b
      
      // Llamada al backend FastAPI usando endpoint único consolidado
      const response = await fetch('https://nasa-will-it-rain-on-my-parade.onrender.com/api/risk', {
        method: 'POST',
        headers: {
          'Content-Type': 'application/json',
        },
        body: JSON.stringify(apiPayload)
      });
    
      // Verificación de respuesta HTTP exitosa
      if (!response.ok) {
        throw new Error(`API call failed: ${response.status}`);
      }

      // Parseo de respuesta JSON del backend
      const apiData = await response.json();
      
      // INFO: Log de la respuesta del backend
      console.info('🌐 API Response received:', { 
        success: apiData.success,
        hasRiskAnalysis: !!apiData.risk_analysis,
        responseSize: JSON.stringify(apiData).length
      });
      
      // Extraer datos completos de la respuesta API del endpoint /api/risk
      const riskAnalysis = apiData.risk_analysis;
      const climateTrend = apiData.climate_trend;
      const planB = apiData.plan_b;
      
      // Usar datos reales del backend (risk_analysis ya incluye toda la información necesaria)
      const riskData = {
        probability: riskAnalysis?.probability || 0,
        risk_level: riskAnalysis?.risk_level || "UNKNOWN",
        status_message: riskAnalysis?.status_message || "No data available",
        risk_threshold: riskAnalysis?.risk_threshold || 0,
        total_observations: riskAnalysis?.total_observations || 0
      };
      
      // Create individual risk objects for compatibility with WeatherResults
      // Backend only returns risk for the selected condition, so we map it to the appropriate risk type
      const tempRisk = selectedCondition === 'hot' ? riskData : null;
      const precipRisk = selectedCondition === 'wet' ? riskData : null;
      const coldRisk = selectedCondition === 'cold' ? riskData : null;
      
      // Combinar datos de API con datos del formulario para distribución a componentes
      const combinedData = {
        ...data,
        apiResults: apiData,
        risk_data: riskData,
        temperature_risk: tempRisk,
        precipitation_risk: precipRisk,
        cold_risk: coldRisk,
        climate_trend: climateTrend,
        plan_b: planB,
        selectedCondition: selectedCondition  // "cold", "hot", "wet" - para mostrar threshold correcto
      };

      setResults(combinedData);
      console.info('🌐 Weather analysis completed successfully');
      console.timeEnd('🌐 API Call Duration');
    
    } catch (error) {
      // ERROR: Manejo de errores de comunicación con el backend
      console.timeEnd('🌐 API Call Duration');
      console.error('🌐 API Error:', { 
        message: error.message, 
        status: error.status,
        endpoint: 'risk' 
      });
      showTemporaryMessage('Error connecting to weather service. Please try again.', 'warning');
      // No establecer resultados en caso de error para mostrar mensaje de error
      setResults(null);
    } finally {
      // Siempre desactivar estado de carga, independientemente del resultado
      setLoading(false);
    }
  };

  return {
    loading,
    results,
    handleFormSubmit,
    showTemporaryMessage
  };
};

export default useWeatherAPI;<|MERGE_RESOLUTION|>--- conflicted
+++ resolved
@@ -52,11 +52,7 @@
     
       // INFO: Log del payload antes del envío al backend
       console.info('🌐 API Payload:', apiPayload);
-<<<<<<< HEAD
-      console.debug('🌐 API URL: https://nasa-will-it-rain-on-my-parade.onrender.com/risk');
-=======
       console.debug('🌐 API URL: https://nasa-will-it-rain-on-my-parade.onrender.com/api/risk');
->>>>>>> 5e15200b
       
       // Llamada al backend FastAPI usando endpoint único consolidado
       const response = await fetch('https://nasa-will-it-rain-on-my-parade.onrender.com/api/risk', {
