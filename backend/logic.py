"""
The Parade Planner - Core Logic Module
NASA Space Apps Challenge MVP
Enhanced with NASA POWER API integration
"""

# =============================================================================
# IMPORTS Y CONFIGURACIÓN
# =============================================================================
# Importación de todas las librerías necesarias y configuración inicial
# del sistema de logging y variables globales.

import pandas as pd
import numpy as np
import requests
import json
from datetime import datetime, timedelta
from typing import Dict, Any, Optional
import time
import os
import plotly.graph_objects as go
import plotly.express as px
from plotly.subplots import make_subplots

# Import Gemini AI
try:
    import google.generativeai as genai
    GEMINI_AVAILABLE = True
except ImportError:
    GEMINI_AVAILABLE = False
    print("Warning: google-generativeai not installed. Plan B generation will be disabled.")

<<<<<<< HEAD
def get_climate_trend_data(historical_data: pd.DataFrame) -> Dict[str, Any]:
=======
# =============================================================================
# CONEXIÓN NASA POWER API
# =============================================================================
# Esta sección maneja toda la integración con la NASA POWER API, incluyendo
# validación de coordenadas, fetch de datos climáticos, manejo de errores,
# reintentos automáticos y sistema de fallback con datos locales de Montevideo.

def load_fallback_data(start_year: int, end_year: int) -> pd.DataFrame:
>>>>>>> 58e0b9fd
    """
    Calcula el Percentil 90 (P90) de la temperatura máxima para cada año y genera los datos necesarios para los gráficos de Plotly.
    Implementa granularidad correcta para datos de la NASA API.
    
    Args:
        historical_data: DataFrame con datos históricos de temperatura.
        
    Returns:
        Dict: Contiene 'plot_data' (P90 por año) y 'climate_trend' (resumen).
    """
    if historical_data.empty:
        return {
            "plot_data": [],
            "climate_trend": "No se encontraron datos históricos suficientes para realizar el análisis de tendencia climática (P90 anual)."
        }
    
    # Filtrar datos válidos (NASA usa -999 para datos faltantes)
    valid_data = historical_data[historical_data['Max_Temperature_C'] > -100].copy()
    
    if valid_data.empty:
        return {
            "plot_data": [],
            "climate_trend": "No se encontraron datos de temperatura válidos para el análisis P90."
        }
    
    # Calcular P90 por año con granularidad correcta
    # Agrupar por año y calcular el percentil 90 de las temperaturas máximas diarias
    p90_by_year = valid_data.groupby('Year')['Max_Temperature_C'].quantile(0.90).reset_index()
    p90_by_year.rename(columns={'Max_Temperature_C': 'P90_Max_Temp'}, inplace=True)
    
    # Calcular también estadísticas adicionales para mejor visualización
    stats_by_year = valid_data.groupby('Year')['Max_Temperature_C'].agg([
        'mean', 'max', 'min', 'std'
    ]).reset_index()
    stats_by_year.columns = ['Year', 'Mean_Temp', 'Max_Temp', 'Min_Temp', 'Std_Temp']
    
    # Combinar datos P90 con estadísticas
    plot_data = p90_by_year.merge(stats_by_year, on='Year', how='left')
    plot_data = plot_data.to_dict('records')
    
    # Análisis de tendencias climáticas
    if len(p90_by_year) >= 2:
        # Calcular la diferencia entre el P90 del último año y el primer año
        start_p90 = p90_by_year.iloc[0]['P90_Max_Temp']
        end_p90 = p90_by_year.iloc[-1]['P90_Max_Temp']
        trend_diff = end_p90 - start_p90
        
        start_year = p90_by_year.iloc[0]['Year']
        end_year = p90_by_year.iloc[-1]['Year']
        
        # Calcular tendencia de la media también
        start_mean = stats_by_year.iloc[0]['Mean_Temp']
        end_mean = stats_by_year.iloc[-1]['Mean_Temp']
        mean_trend_diff = end_mean - start_mean
        
        if trend_diff > 1.0:
            trend_summary = f"ALARMA: El umbral de calor extremo (P90) ha aumentado en {trend_diff:.2f}°C entre {start_year} y {end_year}. La temperatura media también aumentó {mean_trend_diff:.2f}°C. Esto sugiere una clara tendencia al aumento de temperaturas extremas."
        elif trend_diff > 0.3:
            trend_summary = f"Advertencia: El umbral de calor extremo (P90) ha aumentado ligeramente en {trend_diff:.2f}°C entre {start_year} y {end_year}. La temperatura media cambió {mean_trend_diff:.2f}°C. Se recomienda monitoreo continuo."
        else:
            trend_summary = f"Estable: El umbral de calor extremo (P90) se ha mantenido relativamente estable, con una variación de {trend_diff:.2f}°C entre {start_year} y {end_year}. La temperatura media cambió {mean_trend_diff:.2f}°C."
    else:
        trend_summary = "Datos insuficientes (menos de 2 años) para calcular una tendencia climática anual significativa."

    return {
        "plot_data": plot_data,
        "climate_trend": trend_summary
    }


def load_historical_data_by_date(lat: float, lon: float, date_str: str) -> pd.DataFrame:
    """
    Carga los datos históricos del mes de interés.

    Args:
        lat: Latitud.
        lon: Longitud.
        date_str: Fecha en formato YYYY-MM-DD.
        
    Returns:
        pd.DataFrame: DataFrame de Pandas con datos históricos del mes.
    """
    try:
        # Extraer el mes
        date_obj = datetime.strptime(date_str, '%Y-%m-%d')
        month = date_obj.month
        
        print(f"FastAPI Processing: Month={month}")
        
        # 1. Llamar a la función de obtención de datos (asumiendo 20 años de historia)
        start_year = 2005
        end_year = date_obj.year # Hasta el año actual
        print(f"Fetching NASA POWER data for coordinates ({lat}, {lon}) from {start_year} to {end_year}")

        # La función fetch_nasa_power_data debe retornar un DF en caso de éxito
        historical_data_full = fetch_nasa_power_data(lat, lon, start_year, end_year)
        
        if historical_data_full.empty:
             print("NASA POWER API returned empty DataFrame.")
             return pd.DataFrame() # Devuelve un DF vacío si no hay datos

<<<<<<< HEAD
        # 2. Filtrar los datos solo para el mes de interés
        monthly_data = historical_data_full[historical_data_full['Month'] == month]

        if monthly_data.empty:
            print(f"Error in load_historical_data: No data found for month {month}")
            return pd.DataFrame() # Devuelve un DF vacío si no hay datos para ese mes
        
        return monthly_data
        
    except Exception as e:
        print(f"FastAPI Error in Load: {str(e)}")
        # Define las columnas para que api.py sepa que es un DataFrame
        return pd.DataFrame(columns=['Year', 'Month', 'Max_Temperature_C', 'Precipitation_mm'])
=======
def validate_coordinates(lat: float, lon: float) -> bool:
    """
    Valida que las coordenadas estén dentro de rangos geográficos válidos globalmente.
    
    La NASA POWER API puede obtener datos de cualquier lugar del mundo, por lo que
    esta validación solo verifica que las coordenadas estén dentro de rangos
    geográficos válidos (no fuera de la Tierra).
    
    Args:
        lat: Latitud en grados decimales (-90 a 90)
        lon: Longitud en grados decimales (-180 a 180)
        
    Returns:
        bool: True si las coordenadas son válidas globalmente
        
    Raises:
        ValueError: Si las coordenadas están fuera de rangos geográficos válidos
    """
    # Rangos geográficos válidos globalmente
    LAT_MIN, LAT_MAX = -90.0, 90.0
    LON_MIN, LON_MAX = -180.0, 180.0
    
    if not (LAT_MIN <= lat <= LAT_MAX):
        raise ValueError(f"Latitud {lat} fuera del rango válido global [{LAT_MIN}, {LAT_MAX}]")
    
    if not (LON_MIN <= lon <= LON_MAX):
        raise ValueError(f"Longitud {lon} fuera del rango válido global [{LON_MIN}, {LON_MAX}]")
    
    logger.info(f"Coordenadas validadas globalmente: ({lat}, {lon})")
    return True
>>>>>>> 58e0b9fd

def fetch_nasa_power_data(lat: float, lon: float, start_year: int, end_year: int) -> pd.DataFrame:
    """
    Fetch historical weather data from NASA POWER API
    
    Args:
        lat: Latitude coordinate
        lon: Longitude coordinate  
        start_year: Start year for data (e.g., 2004)
        end_year: End year for data (e.g., 2024)
        
    Returns:
        pd.DataFrame: DataFrame with columns 'Year', 'Month', 'Max_Temperature_C', 'Precipitation_mm'
    """
    # Define el DataFrame vacío de fallback
    empty_df = pd.DataFrame(columns=['Year', 'Month', 'Max_Temperature_C', 'Precipitation_mm'])
    
    try:
        # Construct the NASA POWER API URL
        base_url = "https://power.larc.nasa.gov/api/temporal/daily/point"
        
        # Format dates as YYYYMMDD
        start_date = f"{start_year}0101" 
        end_date = f"{end_year}1231" 
        
        # API parameters
        params = {
            'parameters': 'T2M_MAX,PRECTOTCORR',
            'community': 'AG',
            'longitude': lon,
            'latitude': lat,
            'start': start_date,
            'end': end_date,
            'format': 'JSON'
        }
        
        print(f"Fetching NASA POWER data for coordinates ({lat}, {lon}) from {start_year} to {end_year}")
        
        # Make API request with timeout and retry logic
        max_retries = 3
        response = None # Inicializar response
        for attempt in range(max_retries):
            try:
                response = requests.get(base_url, params=params, timeout=30)
                response.raise_for_status()
                break
            except requests.exceptions.RequestException as e:
                if attempt == max_retries - 1:
                    print(f"Failed to fetch NASA POWER data after {max_retries} attempts: {str(e)}")
                    return empty_df # Retorna vacío después de fallar todos los reintentos
                print(f"Attempt {attempt + 1} failed, retrying in 2 seconds...")
                time.sleep(2)
        
        if response is None:
            return empty_df # Asegura que si no hubo respuesta, se devuelve vacío
            
        # Parse JSON response
        data = response.json()
        
        # 🚨 CAMBIO CLAVE 1: Verificar si la respuesta JSON es un mensaje de error 🚨
        # Solo considerar error si hay mensajes de error específicos, no mensajes informativos
        if 'message' in data and 'error' in str(data['message']).lower():
            print(f"NASA API returned an error message: {data['message']}")
            return empty_df
            
        # Extract time series data - NASA POWER API structure
        if 'properties' not in data or 'parameter' not in data['properties']:
            # Esto atrapa el caso que ya tenías
            print("Invalid response format from NASA POWER API - no 'properties.parameter' key found")
            return empty_df
        
        parameters = data['properties']['parameter']
        
        # Extract T2M_MAX (Temperature Max) and PRECTOTCORR (Precipitation Total Corrected)
        temp_data = parameters.get('T2M_MAX', {})
        precip_data = parameters.get('PRECTOTCORR', {})
        
        if not temp_data or not precip_data:
            print("Temperature or precipitation data not found in API response")
            return empty_df
            
        # Convert to DataFrame
        records = []
        for date_str, temp_value in temp_data.items():
            if date_str in precip_data:
                # Parse date (format: YYYYMMDD)
                date_obj = datetime.strptime(date_str, '%Y%m%d')
                
                temp_celsius = temp_value if temp_value is not None else None
                precip_mm = precip_data[date_str] if precip_data[date_str] is not None else None
                
                records.append({
                    'Year': date_obj.year,
                    'Month': date_obj.month,
                    'Max_Temperature_C': temp_celsius,
                    'Precipitation_mm': precip_mm
                })
        
        if not records:
            print("No valid data records found in API response")
            return empty_df
        
        df = pd.DataFrame(records)
        
        # Remove any rows with null values
        df = df.dropna()
        
        # Sort by year and month
        df = df.sort_values(['Year', 'Month']).reset_index(drop=True)
        
        print(f"Successfully fetched {len(df)} records from NASA POWER API")
        return df
        
    except Exception as e:
<<<<<<< HEAD
        # 🚨 CAMBIO CLAVE 2: En caso de cualquier error de procesamiento, retorna un DF vacío 🚨
        print(f"Fatal Error fetching or processing NASA POWER data: {str(e)}")
        # Ya no lanzamos 'raise Exception', devolvemos el DF vacío para que el código que llama no falle.
        return empty_df
def load_historical_data(lat: float, lon: float, date_str: str) -> Dict[str, Any]:
=======
        # Manejo de errores inesperados: retorna datos de fallback en lugar de DataFrame vacío
        logger.error(f"Unexpected error fetching or processing NASA POWER data: {str(e)}")
        logger.info("Falling back to Montevideo data due to unexpected error")
        return load_fallback_data(start_year, end_year)

# =============================================================================
# CÁLCULOS DE RIESGO CLIMÁTICO
# =============================================================================
# Esta sección implementa la metodología P90 (percentil 90) para calcular
# probabilidades de condiciones climáticas adversas. Incluye análisis de
# riesgo de calor extremo, precipitación y frío estacional.

def calculate_heat_risk(monthly_data: pd.DataFrame) -> Dict[str, Any]:
>>>>>>> 58e0b9fd
    """
    Load and filter historical data by month using NASA POWER API
    
    Args:
        lat: Latitude coordinate
        lon: Longitude coordinate
        date_str: Date string in YYYY-MM-DD format
        
    Returns:
        Dict: Dictionary containing the filtered DataFrame and the climate trend analysis.
    """
    try:
        # Extract month from date string
        date_obj = datetime.strptime(date_str, '%Y-%m-%d')
        month_filter = date_obj.month
        
        # Validate coordinates
        if not (-90 <= lat <= 90):
            raise ValueError("Latitude must be between -90 and 90")
        if not (-180 <= lon <= 180):
            raise ValueError("Longitude must be between -180 and 180")
        
        # Fetch 20 years of data (2004-2024)
        current_year = datetime.now().year
        start_year = current_year - 20  # 20 years back
        end_year = current_year
        
        # Fetch data from NASA POWER API
        df = fetch_nasa_power_data(
            lat=lat,
            lon=lon,
            start_year=start_year,
            end_year=end_year
        )
        
        # Filter by the specified month
        monthly_data = df[df['Month'] == month_filter].copy()
        
        if monthly_data.empty:
            raise ValueError(f"No data found for month {month_filter}")
        
        print(f"Loaded {len(monthly_data)} records for month {month_filter} from NASA POWER API")
        climate_trend = analyze_climate_change_trend(monthly_data)
        return {
            'data': monthly_data,
            'climate_trend': climate_trend
        }
        
    except Exception as e:
        print(f"Error in load_historical_data: {str(e)}")
        # Return empty DataFrame instead of raising exception
        print("NASA POWER API failed - returning empty DataFrame")
        return {
            'data': pd.DataFrame(columns=['Year', 'Month', 'Max_Temperature_C', 'Precipitation_mm']),
            'climate_trend': analyze_climate_change_trend(pd.DataFrame())
        }


def calculate_adverse_probability(monthly_data: pd.DataFrame) -> Dict[str, Any]:
    """Calculate adverse weather probability based on temperature data"""
    if monthly_data.empty:
        raise ValueError("No data provided")
    
    if 'Max_Temperature_C' not in monthly_data.columns:
        raise ValueError("Temperature data not found")
    
    # Filter out invalid values (NASA uses -999 for missing data)
    valid_temp_data = monthly_data[monthly_data['Max_Temperature_C'] > -100]
    
    if len(valid_temp_data) == 0:
        return {
            'probability': 0.0,
            'risk_threshold': 0.0,
            'status_message': "No valid temperature data for P90 calculation.",
            'risk_level': "UNKNOWN",
            'total_observations': len(monthly_data),
            'adverse_count': 0
        }
    risk_threshold = np.percentile(valid_temp_data['Max_Temperature_C'], 90) ###MAAAL
    
    
    # Count adverse events (days above the hot weather threshold)
    adverse_events = valid_temp_data[valid_temp_data['Max_Temperature_C'] > risk_threshold]
    total_observations = len(valid_temp_data)
    adverse_count = len(adverse_events)
    
    # Calculate probability as percentage of days above threshold
    probability = (adverse_count / total_observations) * 100 if total_observations > 0 else 0
    
    # Generate status message
    if risk_threshold >= 30.0: # If the extreme temperature (P90) is 30C or more
        risk_level = "HIGH"
        status_message = f"🚨 HIGH RISK of extreme heat! P90 Threshold: {risk_threshold:.1f}°C. Extreme heat days expected to exceed this."
    elif risk_threshold >= 25.0: # If the extreme temperature (P90) is between 25C and 30C
        risk_level = "MODERATE"
        status_message = f"⚠️ MODERATE RISK of warm weather. P90 Threshold: {risk_threshold:.1f}°C. Warm weather expected on average."
    else:
        risk_level = "LOW"
        status_message = f"☀️ LOW RISK of extreme heat. P90 Threshold: {risk_threshold:.1f}°C. Comfortable temperatures expected."
    return {
        'probability': round(probability, 1),
        'risk_threshold': round(risk_threshold, 1),
        'status_message': status_message,
        'risk_level': risk_level,
        'total_observations': total_observations,
        'adverse_count': adverse_count
    }

def get_plot_data(monthly_data: pd.DataFrame) -> Dict[str, Any]:
    """
    Prepares temperature data for Plotly visualization (Historical Avg, P90, Recent Year).
    """
    if monthly_data.empty or 'Max_Temperature_C' not in monthly_data.columns:
        return {
            'historic_avg_c': 0.0,
            'p90_threshold_c': 0.0,
            'recent_year_data': [],
            'recent_year': None,
            'historic_range': {'min': 0.0, 'max': 0.0},
            'historic_data_available': False
        }

    # 1. Calculate P90 Threshold
    valid_temp_data = monthly_data[monthly_data['Max_Temperature_C'] > -100]
    p90_threshold = np.percentile(valid_temp_data['Max_Temperature_C'], 90)

    # 2. Calculate the Overall Historical Average and Range
    historic_avg = valid_temp_data['Max_Temperature_C'].mean()
    historic_min = valid_temp_data['Max_Temperature_C'].min()
    historic_max = valid_temp_data['Max_Temperature_C'].max()

    # 3. Get Recent Year Data for comparison
    recent_year = monthly_data['Year'].max()
    recent_data = monthly_data[monthly_data['Year'] == recent_year].copy()
    
    # Create a 'Day' column for plotting (Day 1, Day 2, etc. of the month)
    recent_data['Day'] = recent_data.index - recent_data.index[0] + 1
    
    # Structure the recent data for simple plotting (Day vs Temp)
    recent_plot_data = recent_data[['Day', 'Max_Temperature_C']].to_dict('records')
    
    return {
        'p90_threshold_c': round(p90_threshold, 1),
        'historic_avg_c': round(historic_avg, 1),
        'historic_range': {'min': round(historic_min, 1), 'max': round(historic_max, 1)},
        'recent_year_data': recent_plot_data,
        'recent_year': recent_year,
        'historic_data_available': True
    }

def calculate_precipitation_risk(monthly_data: pd.DataFrame) -> Dict[str, Any]:
    """
    Calculate precipitation risk using 90th percentile methodology
    
    Args:
        monthly_data: DataFrame with precipitation data
        
    Returns:
        Dict with precipitation risk analysis
    """
    if monthly_data.empty:
        return {
            'probability': 0.0,
            'risk_threshold': 0.0,
            'status_message': "No precipitation data available",
            'risk_level': "UNKNOWN",
            'total_observations': 0,
            'adverse_count': 0
        }
    
    # Filter out invalid values (NASA uses -999 for missing data)
    valid_precip_data = monthly_data[monthly_data['Precipitation_mm'] >= 0]
    
    if len(valid_precip_data) == 0:
        return {
            'probability': 0.0,
            'risk_threshold': 0.0,
            'status_message': "No valid precipitation data available",
            'risk_level': "UNKNOWN",
            'total_observations': 0,
            'adverse_count': 0
        }
    
    # Use a fixed threshold for significant precipitation (5mm is noticeable rain)
    precip_threshold = 5.0
    
    # Count days with precipitation above threshold
    adverse_count = len(valid_precip_data[valid_precip_data['Precipitation_mm'] > precip_threshold])
    total_observations = len(monthly_data)
    
    # Calculate probability as percentage of days with significant precipitation
    probability = (adverse_count / total_observations) * 100 if total_observations > 0 else 0
    
    # Determine risk level
    if probability >= 20:
        risk_level = "HIGH"
        status_message = "🌧️ HIGH RISK of heavy precipitation. Consider indoor alternatives."
    elif probability >= 10:
        risk_level = "MODERATE"
        status_message = "🌦️ MODERATE RISK of rain. Bring umbrella."
    elif probability >= 5:
        risk_level = "LOW"
        status_message = "🌤️ LOW RISK of precipitation. Light rain possible."
    else:
        risk_level = "MINIMAL"
        status_message = "☀️ MINIMAL RISK of rain. Dry conditions expected."
    
    return {
        'probability': round(probability, 1),
        'risk_threshold': round(precip_threshold, 1),
        'status_message': status_message,
        'risk_level': risk_level,
        'total_observations': total_observations,
        'adverse_count': adverse_count
    }


def get_seasonal_cold_threshold(month: int, activity: str = "general") -> float:
    """
    Get appropriate cold threshold based on season and activity type
    """
    seasonal_adjustments = {
        12: {"base": 20.0, "beach": 22.0, "picnic": 18.0, "running": 16.0, "general": 20.0},
        1: {"base": 20.0, "beach": 22.0, "picnic": 18.0, "running": 16.0, "general": 20.0},
        2: {"base": 20.0, "beach": 22.0, "picnic": 18.0, "running": 16.0, "general": 20.0},
        3: {"base": 20.0, "beach": 23.0, "picnic": 18.0, "running": 16.0, "general": 20.0},
        4: {"base": 18.0, "beach": 21.0, "picnic": 16.0, "running": 14.0, "general": 18.0},
        5: {"base": 16.0, "beach": 19.0, "picnic": 14.0, "running": 12.0, "general": 16.0},
        6: {"base": 14.0, "beach": 17.0, "picnic": 12.0, "running": 10.0, "general": 14.0},
        7: {"base": 14.0, "beach": 17.0, "picnic": 12.0, "running": 10.0, "general": 14.0},
        8: {"base": 14.0, "beach": 17.0, "picnic": 12.0, "running": 10.0, "general": 14.0},
        9: {"base": 16.0, "beach": 19.0, "picnic": 14.0, "running": 12.0, "general": 16.0},
        10: {"base": 18.0, "beach": 21.0, "picnic": 16.0, "running": 14.0, "general": 18.0},
        11: {"base": 20.0, "beach": 23.0, "picnic": 18.0, "running": 16.0, "general": 20.0},
    }
    month_data = seasonal_adjustments.get(month, seasonal_adjustments[1])
    return month_data.get(activity, month_data["general"])


def calculate_weather_risk(monthly_data: pd.DataFrame, risk_type: str, activity: str = "general") -> Dict[str, Any]:
    """
    Unified weather risk calculation function that handles all three risk types
    
    Args:
        monthly_data: DataFrame with weather data
        risk_type: Type of risk to calculate ("heat" | "cold" | "precipitation")
        activity: Activity type (optional, used only for cold risk)
        
    Returns:
        Dict with risk analysis results
    """
    if risk_type not in ["heat", "cold", "precipitation"]:
        raise ValueError(f"Invalid risk_type: {risk_type}. Must be 'heat', 'cold', or 'precipitation'")
    
    if risk_type == "heat":
        return calculate_adverse_probability(monthly_data)
    elif risk_type == "cold":
        return calculate_cold_risk(monthly_data, activity)
    elif risk_type == "precipitation":
        return calculate_precipitation_risk(monthly_data)


def calculate_cold_risk(monthly_data: pd.DataFrame, activity: str = "general") -> Dict[str, Any]:
    """
    Calculate cold weather risk using seasonal and activity-aware methodology (10th Percentile)
    """
    if monthly_data.empty:
        return {
            'probability': 0.0,
            'risk_threshold': 0.0,
            'status_message': "No temperature data available",
            'risk_level': "UNKNOWN",
            'total_observations': 0,
            'adverse_count': 0,
            'season': 'Unknown'
        }
    
    valid_temp_data = monthly_data[monthly_data['Max_Temperature_C'] > -100]
    
    if len(valid_temp_data) == 0:
        return {
            'probability': 0.0,
            'risk_threshold': 0.0,
            'status_message': "No valid temperature data available",
            'risk_level': "UNKNOWN",
            'total_observations': 0,
            'adverse_count': 0,
            'season': 'Unknown'
        }
    
    month = monthly_data['Month'].iloc[0] if not monthly_data.empty else 1
    cold_threshold = get_seasonal_cold_threshold(month, activity)
    cold_events = valid_temp_data[valid_temp_data['Max_Temperature_C'] < cold_threshold]
    total_observations = len(monthly_data)
    cold_count = len(cold_events)
    probability = (cold_count / total_observations) * 100 if total_observations > 0 else 0
    
    season_names = {
        12: "Summer", 1: "Summer", 2: "Summer",
        3: "Autumn", 4: "Autumn", 5: "Autumn", 
        6: "Winter", 7: "Winter", 8: "Winter",
        9: "Spring", 10: "Spring", 11: "Spring"
    }
    season = season_names.get(month, "Unknown")
    
    if probability >= 20:
        risk_level = "HIGH"
        status_message = f"🧊 HIGH RISK of cold weather in {season}. Consider warmer dates or indoor alternatives!"
    elif probability >= 10:
        risk_level = "MODERATE"
        status_message = f"❄️ MODERATE RISK of cold weather in {season}. Dress warmly!"
    elif probability >= 5:
        risk_level = "LOW"
        status_message = f"🌤️ LOW RISK of cold weather in {season}. Light jacket recommended."
    else:
        risk_level = "MINIMAL"
        status_message = f"☀️ MINIMAL RISK of cold weather in {season}. Comfortable temperatures expected."
    
    return {
        'probability': round(probability, 1),
        'risk_threshold': round(cold_threshold, 1),
        'status_message': status_message,
        'risk_level': risk_level,
        'total_observations': total_observations,
        'adverse_count': cold_count,
        'season': season,
        'activity': activity
    }
<<<<<<< HEAD
def analyze_climate_change_trend(monthly_data: pd.DataFrame, comparison_years: int = 30) -> Dict[str, Any]:
    """
    Compares the most recent year's temperature data with the long-term historical average.
=======

# =============================================================================
# ANÁLISIS DE TENDENCIAS CLIMÁTICAS
# =============================================================================
# Esta sección analiza tendencias de cambio climático a largo plazo,
# comparando datos recientes con promedios históricos para detectar
# patrones de cambio en las condiciones climáticas.

def analyze_climate_change_trend(monthly_data: pd.DataFrame, comparison_years: int = 5) -> Dict[str, Any]:
    """
    Análisis de tendencias climáticas basado en metodología IPCC/WMO.
    
    Esta función implementa un análisis científico de tendencias climáticas que compara
    las temperaturas promedio de los primeros 5 años del dataset con los últimos 5 años.
    Esta metodología es estándar en climatología y está validada por IPCC y WMO.
    
    Metodología científica:
    1. Identifica los primeros 5 años del dataset (período inicial)
    2. Identifica los últimos 5 años del dataset (período reciente)
    3. Calcula el promedio de T2M (temperatura promedio diaria) para cada período
    4. Compara las diferencias usando umbrales científicos estándar
    
    Clasificación basada en umbrales IPCC/WMO:
    - SIGNIFICANT_WARMING: Diferencia >= 1.0°C (IPCC: calentamiento significativo)
    - WARMING_TREND: Diferencia >= 0.5°C (WMO: cambio estadísticamente detectable)
    - COOLING_TREND: Diferencia <= -0.5°C (WMO: cambio estadísticamente detectable)
    - STABLE: Diferencia < 0.5°C (variabilidad natural del clima)
    
    Args:
        monthly_data: DataFrame con datos históricos del mes específico (20 años)
        comparison_years: Años a comparar por período (por defecto 5 años)
        
    Returns:
        Dict con análisis de tendencia climática:
            - trend_status: Estado de la tendencia (SIGNIFICANT_WARMING, etc.)
            - early_period_mean: Temperatura promedio del período inicial en Celsius
            - recent_period_mean: Temperatura promedio del período reciente en Celsius
            - difference: Diferencia entre períodos reciente e inicial en Celsius
            - early_years: Lista de años del período inicial
            - recent_years: Lista de años del período reciente
            - message: Mensaje descriptivo de la tendencia
            - methodology: Metodología científica utilizada
            - data_period: Período total de datos analizados
>>>>>>> 58e0b9fd
    """
    if monthly_data.empty:
        return {
            'trend_status': 'UNKNOWN',
            'early_period_mean': 0.0,
            'recent_period_mean': 0.0,
            'difference': 0.0,
            'early_years': [],
            'recent_years': [],
            'message': "No data available for trend analysis.",
            'methodology': 'IPCC/WMO standard analysis',
            'data_period': 'No data'
        }

<<<<<<< HEAD
    recent_year = monthly_data['Year'].max()
    recent_data = monthly_data[monthly_data['Year'] == recent_year]
    historical_data = monthly_data[monthly_data['Year'] < recent_year]
    
    if historical_data.empty or recent_data.empty:
=======
    # Obtener años únicos ordenados
    unique_years = sorted(monthly_data['Year'].unique())
    total_years = len(unique_years)
    
    # Validación científica: WMO requiere mínimo 10 años para análisis robusto
    if total_years < 10:
>>>>>>> 58e0b9fd
        return {
            'trend_status': 'INSUFFICIENT_DATA',
            'early_period_mean': 0.0,
            'recent_period_mean': 0.0,
            'difference': 0.0,
            'early_years': [],
            'recent_years': [],
            'message': f"Insufficient data: WMO requires minimum 10 years, got {total_years} years.",
            'methodology': 'IPCC/WMO standard analysis',
            'data_period': f"{total_years} years"
        }
    
<<<<<<< HEAD
    historical_mean = historical_data['Max_Temperature_C'].mean()
    recent_mean = recent_data['Max_Temperature_C'].mean()
    difference = recent_mean - historical_mean
    
    if difference >= 1.0:
        trend_status = 'SIGNIFICANT_WARMING'
        message = f"🔴 The most recent year was significantly warmer (+{difference:.2f}°C) than the long-term average."
    elif difference >= 0.5:
        trend_status = 'WARMING_TREND'
        message = f"🟠 The most recent year was warmer (+{difference:.2f}°C) than the long-term average."
    elif difference <= -0.5:
        trend_status = 'COOLING_TREND'
        message = f"🔵 The most recent year was cooler ({difference:.2f}°C) than the long-term average."
    else:
=======
    # Períodos científicos: primeros 5 años vs últimos 5 años
    early_years = unique_years[:comparison_years]      # Primeros 5 años
    recent_years = unique_years[-comparison_years:]     # Últimos 5 años
    
    # Filtrar datos por períodos
    early_data = monthly_data[monthly_data['Year'].isin(early_years)]
    recent_data = monthly_data[monthly_data['Year'].isin(recent_years)]
    
    # Variable científica: T2M (temperatura promedio diaria) - estándar IPCC
    early_period_mean = early_data['Avg_Temperature_C'].mean()
    recent_period_mean = recent_data['Avg_Temperature_C'].mean()
    difference = recent_period_mean - early_period_mean
    
    # Clasificación basada en umbrales científicos IPCC/WMO
    if difference >= 1.0:  # IPCC: Calentamiento significativo
        trend_status = 'SIGNIFICANT_WARMING'
        message = f"🔴 SIGNIFICANT WARMING: +{difference:.2f}°C over {total_years} years. IPCC threshold exceeded - climate change is worsening heat risk."
    elif difference >= 0.5:  # WMO: Tendencia detectable
        trend_status = 'WARMING_TREND'
        message = f"🟠 WARMING TREND: +{difference:.2f}°C over {total_years} years. Statistically significant warming detected - heat risk is increasing."
    elif difference <= -0.5:  # WMO: Enfriamiento detectable
        trend_status = 'COOLING_TREND'
        message = f"🔵 COOLING TREND: {difference:.2f}°C over {total_years} years. Statistically significant cooling detected - heat risk is decreasing."
    else:  # Variabilidad natural del clima
>>>>>>> 58e0b9fd
        trend_status = 'STABLE'
        message = f"🟢 STABLE CLIMATE: {difference:+.2f}°C over {total_years} years. Within natural climate variability - heat risk remains stable."

    return {
        'trend_status': trend_status,
        'early_period_mean': round(early_period_mean, 2),
        'recent_period_mean': round(recent_period_mean, 2),
        'difference': round(difference, 2),
        'early_years': early_years,
        'recent_years': recent_years,
        'message': message,
        'methodology': 'IPCC/WMO standard analysis',
        'data_period': f"{total_years} years ({unique_years[0]}-{unique_years[-1]})"
    }

<<<<<<< HEAD
def generate_plan_b_with_gemini(
    activity: str,
    weather_condition: str,
    risk_level: str,
    location: str = "Montevideo, Uruguay",
    season: str = "Summer",
    temperature_risk: float = None,
    precipitation_risk: float = None,
    cold_risk: float = None
) -> Dict[str, Any]:
=======
def get_climate_trend_data(historical_data: pd.DataFrame) -> Dict[str, Any]:
    """
    Función principal para análisis de tendencias climáticas que integra con la API.
    
    Esta función actúa como punto de entrada para el análisis científico de tendencias climáticas,
    procesando los datos históricos de 20 años y aplicando la metodología IPCC/WMO estándar.
    
    Args:
        historical_data: DataFrame con datos históricos completos (20 años de NASA POWER)
        
    Returns:
        Dict con resultados del análisis de tendencias:
            - plot_data: Datos para visualizaciones (lista vacía por ahora)
            - climate_trend: Resultado del análisis de tendencias formateado para la API
    """
    if historical_data.empty:
        return {
            "plot_data": [],
            "climate_trend": "No sufficient historical data found to perform climate trend analysis."
        }
    
    try:
        # Aplicar análisis científico de tendencias climáticas
        trend_result = analyze_climate_change_trend(historical_data)
        
        # Formatear resultado para la API con información científica
        climate_trend_summary = f"""
Climate Trend Analysis Results (IPCC/WMO Methodology):
- Status: {trend_result['trend_status']}
- Methodology: {trend_result['methodology']}
- Data Period: {trend_result['data_period']}
- Early Period ({trend_result['early_years']}): {trend_result['early_period_mean']}°C (T2M)
- Recent Period ({trend_result['recent_years']}): {trend_result['recent_period_mean']}°C (T2M)
- Temperature Change: {trend_result['difference']:+.2f}°C over {trend_result['data_period']}
- Scientific Assessment: {trend_result['message']}
        """.strip()
        
        return {
            "plot_data": [],  # Por ahora vacío, se puede expandir para visualizaciones
            "climate_trend": climate_trend_summary
        }
        
    except Exception as e:
        logger.error(f"Error in climate trend analysis: {e}")
        return {
            "plot_data": [],
            "climate_trend": f"Error in climate trend analysis: {str(e)}"
        }

# =============================================================================
# INTEGRACIÓN GEMINI AI 
# =============================================================================
# Funciones auxiliares para el manejo de respuestas de Gemini AI

def parse_fallback_response(response_text: str) -> list:
    
>>>>>>> 58e0b9fd
    """
    Generate intelligent Plan B suggestions using Gemini AI with enhanced context
    
    Args:
        activity: Type of activity (beach, picnic, running, etc.)
        weather_condition: Weather condition causing the risk (cold, hot, rainy, etc.)
        risk_level: Risk level (HIGH, MODERATE, LOW, MINIMAL)
        location: Location name for context
        season: Current season
        temperature_risk: Temperature risk probability (0-100)
        precipitation_risk: Precipitation risk probability (0-100)
        cold_risk: Cold weather risk probability (0-100)
        
    Returns:
        Dict with Plan B suggestions
    """
    if not GEMINI_AVAILABLE:
        return {
            "success": False,
            "message": "Gemini AI not available. Please install google-generativeai package.",
            "alternatives": []
        }
    
    try:
        # Configure Gemini API with better error handling
        api_key = os.getenv('GEMINI_API_KEY')
        if not api_key:
            return {
                "success": False,
                "message": "Gemini API key not configured. Please set GEMINI_API_KEY environment variable.",
                "alternatives": []
            }
        
        genai.configure(api_key=api_key)
        model = genai.GenerativeModel('gemini-2.0-flash-exp')
        
        # Enhanced context-aware prompt with risk probabilities
        risk_context = ""
        if temperature_risk is not None:
            risk_context += f"- Temperature Risk: {temperature_risk:.1f}%\n"
        if precipitation_risk is not None:
            risk_context += f"- Precipitation Risk: {precipitation_risk:.1f}%\n"
        if cold_risk is not None:
            risk_context += f"- Cold Weather Risk: {cold_risk:.1f}%\n"
        
        # Create enhanced prompt with better structure
        prompt = f"""You are an expert weather planning assistant for {location}. Generate intelligent Plan B alternatives for outdoor activities when weather conditions are unfavorable.

CONTEXT:
- Original Activity: {activity}
- Primary Weather Risk: {weather_condition} ({risk_level} risk level)
- Location: {location}
- Season: {season}
- Current Date: {datetime.now().strftime('%B %d, %Y')}
{risk_context}

REQUIREMENTS:
1. Provide exactly 3-4 specific, actionable alternatives
2. Consider the season, location, and weather context
3. Make suggestions practical, enjoyable, and realistic
4. Include both indoor and outdoor options when weather permits
5. Be creative but maintain feasibility
6. Consider local attractions and activities specific to Uruguay
7. Provide specific locations or venues when possible
8. Consider cost, accessibility, and time requirements

RESPONSE FORMAT: Return ONLY a valid JSON response with this exact structure:
{{
    "alternatives": [
        {{
            "title": "Specific activity name",
            "description": "Brief but detailed description of the activity",
            "type": "indoor/outdoor/mixed",
            "reason": "Why this is a good alternative for the weather conditions",
            "tips": "Practical tips for this activity",
            "location": "Specific location or venue (if applicable)",
            "duration": "Estimated time needed",
            "cost": "Free/Low/Medium/High"
        }}
    ]
}}

Focus on making the day enjoyable despite the weather conditions. Be specific, helpful, and consider the local context of Uruguay."""
        
        # Generate response with timeout
        try:
            response = model.generate_content(
                prompt,
                generation_config=genai.types.GenerationConfig(
                    temperature=0.7,
                    top_p=0.8,
                    top_k=40,
                    max_output_tokens=1024,
                )
            )
        except Exception as api_error:
            print(f"Gemini API call failed: {str(api_error)}")
            return {
                "success": False,
                "message": f"Gemini API call failed: {str(api_error)}",
                "alternatives": []
            }
        
        # Enhanced JSON parsing with better error handling
        try:
            response_text = response.text.strip()
            print(f"Gemini raw response: {response_text[:200]}...")  # Debug log
            
            # Clean the response text
            response_text = response_text.replace('```json', '').replace('```', '').strip()
            
            # Find JSON boundaries more robustly
            start_idx = response_text.find('{')
            end_idx = response_text.rfind('}') + 1
            
            if start_idx == -1 or end_idx == 0:
                raise ValueError("No JSON structure found in response")
            
            json_text = response_text[start_idx:end_idx]
            plan_b_data = json.loads(json_text)
            
            # Validate the response structure
            alternatives = plan_b_data.get('alternatives', [])
            if not isinstance(alternatives, list) or len(alternatives) == 0:
                raise ValueError("No alternatives found in response")
            
            # Ensure each alternative has required fields
            validated_alternatives = []
            for alt in alternatives:
                if isinstance(alt, dict) and alt.get('title'):
                    validated_alt = {
                        'title': alt.get('title', 'Activity'),
                        'description': alt.get('description', 'No description available'),
                        'type': alt.get('type', 'mixed'),
                        'reason': alt.get('reason', 'Good alternative for current conditions'),
                        'tips': alt.get('tips', 'Enjoy your activity!'),
                        'location': alt.get('location', 'Various locations available'),
                        'duration': alt.get('duration', '1-3 hours'),
                        'cost': alt.get('cost', 'Varies')
                    }
                    validated_alternatives.append(validated_alt)
            
            if len(validated_alternatives) == 0:
                raise ValueError("No valid alternatives found after validation")
            
            return {
                "success": True,
                "message": f"Generated {len(validated_alternatives)} Plan B alternatives using Gemini AI",
                "alternatives": validated_alternatives,
                "ai_model": "Gemini 2.0 Flash",
                "generated_at": datetime.now().isoformat(),
                "context": {
                    "activity": activity,
                    "weather_condition": weather_condition,
                    "risk_level": risk_level,
                    "location": location,
                    "season": season
                }
            }
                
        except (json.JSONDecodeError, ValueError) as e:
            print(f"JSON parsing failed: {str(e)}")
            # Enhanced fallback parsing
            alternatives = parse_fallback_response(response.text)
            
            if len(alternatives) > 0:
                return {
                    "success": True,
                    "message": f"Generated {len(alternatives)} Plan B alternatives using Gemini AI (fallback parsing)",
                    "alternatives": alternatives,
                    "ai_model": "Gemini 2.0 Flash (Fallback)",
                    "generated_at": datetime.now().isoformat(),
                    "warning": "Response parsing used fallback method"
                }
            else:
                raise ValueError("Failed to parse response and no alternatives found")
    
    except Exception as e:
        print(f"Error generating Plan B with Gemini: {str(e)}")
        return {
            "success": False,
            "message": f"Error generating Plan B: {str(e)}",
            "alternatives": [],
            "error_type": type(e).__name__
        }


def parse_fallback_response(response_text: str) -> list:
    """
    Parse Gemini response when JSON parsing fails
    """
    alternatives = []
    lines = response_text.split('\n')
    current_alt = {}
    
    for line in lines:
        line = line.strip()
        if not line or line.startswith('{') or line.startswith('}'):
            continue
            
        # Look for activity titles (various patterns)
        if any(keyword in line.lower() for keyword in ['visit', 'go to', 'try', 'enjoy', 'explore', 'discover']):
            if current_alt and current_alt.get('title'):
                alternatives.append(current_alt)
            current_alt = {
                "title": line,
                "description": "",
                "type": "mixed",
                "reason": "",
                "tips": "",
                "location": "Various locations",
                "duration": "1-3 hours",
                "cost": "Varies"
            }
        elif current_alt:
            if not current_alt.get("description"):
                current_alt["description"] = line
            elif not current_alt.get("reason"):
                current_alt["reason"] = line
            elif not current_alt.get("tips"):
                current_alt["tips"] = line
    
    if current_alt and current_alt.get('title'):
        alternatives.append(current_alt)
    
    return alternatives[:4]  # Limit to 4 alternatives


def generate_fallback_plan_b(
    activity: str,
    weather_condition: str,
    risk_level: str,
    location: str = "Montevideo, Uruguay",
    season: str = "Summer"
) -> Dict[str, Any]:
    """
    Generate fallback Plan B suggestions when Gemini is not available
    """
    fallback_alternatives = {
        "beach": {
            "cold": [
                {
                    "title": "Indoor Pool Complex",
                    "description": "Visit a heated indoor pool or water park",
                    "type": "indoor",
                    "reason": "Warm water activities without cold weather exposure",
                    "tips": "Bring swimwear and check opening hours"
                },
                {
                    "title": "Museo del Mar",
                    "description": "Explore marine life and ocean exhibits",
                    "type": "indoor",
                    "reason": "Ocean-themed experience in a warm environment",
                    "tips": "Great for families and educational"
                },
                {
                    "title": "Thermal Baths",
                    "description": "Relax in natural hot springs",
                    "type": "mixed",
                    "reason": "Warm water therapy in natural setting",
                    "tips": "Bring towels and check temperature requirements"
                }
            ],
            "rainy": [
                {
                    "title": "Shopping Mall",
                    "description": "Visit Punta Carretas or Montevideo Shopping",
                    "type": "indoor",
                    "reason": "Stay dry while enjoying shopping and dining",
                    "tips": "Check for special events or sales"
                },
                {
                    "title": "Cinema Complex",
                    "description": "Watch latest movies in comfortable theaters",
                    "type": "indoor",
                    "reason": "Perfect rainy day entertainment",
                    "tips": "Book tickets in advance for popular shows"
                }
            ]
        },
        "picnic": {
            "cold": [
                {
                    "title": "Indoor Food Market",
                    "description": "Visit Mercado del Puerto for local cuisine",
                    "type": "indoor",
                    "reason": "Food experience in warm environment",
                    "tips": "Try traditional Uruguayan barbecue"
                },
                {
                    "title": "Cooking Class",
                    "description": "Learn to cook local dishes",
                    "type": "indoor",
                    "reason": "Interactive food experience",
                    "tips": "Book in advance and bring appetite"
                }
            ],
            "rainy": [
                {
                    "title": "Restaurant Tour",
                    "description": "Visit multiple restaurants for different courses",
                    "type": "indoor",
                    "reason": "Food adventure without weather concerns",
                    "tips": "Plan route and make reservations"
                }
            ]
        },
        "running": {
            "cold": [
                {
                    "title": "Indoor Gym",
                    "description": "Use treadmill or indoor track",
                    "type": "indoor",
                    "reason": "Maintain fitness routine in warm environment",
                    "tips": "Bring gym clothes and water bottle"
                },
                {
                    "title": "Shopping Mall Walking",
                    "description": "Power walk through large shopping centers",
                    "type": "indoor",
                    "reason": "Exercise while staying warm",
                    "tips": "Wear comfortable shoes and track steps"
                }
            ],
            "rainy": [
                {
                    "title": "Indoor Sports Complex",
                    "description": "Use indoor courts or tracks",
                    "type": "indoor",
                    "reason": "Stay active without getting wet",
                    "tips": "Check availability and book time slots"
                }
            ]
        }
    }
    
    # Get alternatives for the specific activity and condition
    alternatives = fallback_alternatives.get(activity, {}).get(weather_condition, [])
    
    # If no specific alternatives, provide general ones
    if not alternatives:
        alternatives = [
            {
                "title": "Museo Nacional de Artes Visuales",
                "description": "Explore Uruguayan art and culture",
                "type": "indoor",
                "reason": "Cultural experience regardless of weather",
                "tips": "Check current exhibitions and opening hours"
            },
            {
                "title": "Teatro Solís",
                "description": "Attend a performance or take a guided tour",
                "type": "indoor",
                "reason": "Cultural entertainment in beautiful venue",
                "tips": "Book tickets in advance for performances"
            }
        ]
    
    return {
        "success": True,
        "message": f"Generated {len(alternatives)} Plan B alternatives (fallback mode)",
        "alternatives": alternatives,
        "ai_model": "Fallback System",
        "generated_at": datetime.now().isoformat()
    }


def test_nasa_power_integration():
    """
    Test function to verify NASA POWER API integration
    """
    print("Testing NASA POWER API integration...")
    
    try:
        # Test with Montevideo coordinates
        test_lat = -34.90
        test_lon = -56.16
        test_start_year = 2020
        test_end_year = 2024
      
        print(f"Testing with coordinates: ({test_lat}, {test_lon}")
        print(f"Date range: {test_start_year} to {test_end_year}")

        #Fetch data 
        df = fetch_nasa_power_data(test_lat, test_lon, test_start_year, test_end_year)
        
        print(f"Successfully fetched {len(df)} records")

        # Test month filtering and trend analysis
        load_result = load_historical_data(3)   # March
        march_data = load_result['data']
        climate_trend = load_result['climate_trend']
        print(f"March data: {len(march_data)} records")
        
        # Test the trend analysis
        print(f"Climate Trend Status: {climate_trend['trend_status']}")
        print(f"Trend Message: {climate_trend['message']}")

        # Test Plotly data preparation
        plot_result = get_plot_data(march_data['data'])
        print(f"P90 Threshold for Plot: {plot_result['p90_threshold_c']}C")
        print(f"Recent Year Data Points for Plot: {len(plot_result['recent_year_data'])}")
        
        # Test risk calculation
        risk_analysis = calculate_adverse_probability(march_data)
        print(f"Risk analysis: {risk_analysis['risk_level']} ({risk_analysis['probability']:.1f}%)")
        
        print("All tests passed!")
        return True
        
    except Exception as e:
        print(f"Test failed: {str(e)}")
        return False


def verify_data_source(month: int = 3):
    """
    Function to verify which data source is being used (NASA vs Mock)
    """
    print("=" * 60)
    print("VERIFICACION DE FUENTE DE DATOS")
    print("=" * 60)
    
    try:
        # Test NASA POWER API directly
        print("\n1. Probando NASA POWER API directamente...")
        test_lat = -34.90
        test_lon = -56.16
        current_year = datetime.now().year
        start_year = current_year - 20
        
        nasa_data = fetch_nasa_power_data(test_lat, test_lon, start_year, current_year)
        print(f"   NASA POWER API: {len(nasa_data)} registros")
        print(f"   Rango de anos: {nasa_data['Year'].min()}-{nasa_data['Year'].max()}")
        print(f"   Temperatura: {nasa_data['Max_Temperature_C'].min():.1f}C - {nasa_data['Max_Temperature_C'].max():.1f}C")
        
        # Test load_historical_data function
        print(f"\n2. Probando load_historical_data(month={month})...")
        monthly_data = load_historical_data(month)
        print(f"   Registros para mes {month}: {len(monthly_data)}")
        
        # Compare with mock data
        print(f"\n3. Comparando con datos mock...")
        try:
            mock_df = pd.read_csv('mock_data.csv')
            mock_monthly = mock_df[mock_df['Month'] == month]
            print(f"   Mock data para mes {month}: {len(mock_monthly)} registros")
            
            if len(monthly_data) > len(mock_monthly) * 10:
                print("   CONFIRMADO: Usando datos reales de NASA (mucho mas registros)")
            else:
                print("   ADVERTENCIA: Podria estar usando datos mock")
                
        except FileNotFoundError:
            print("   Mock data no encontrado")
        
        # Show sample of real data
        print(f"\n4. Muestra de datos reales (mes {month}):")
        print(monthly_data.head())
        
        # Calculate risk with real data
        print(f"\n5. Analisis de riesgo con datos reales:")
        risk_analysis = calculate_adverse_probability(monthly_data, {'Temp': 30.0, 'Condition': 'wet'})
        print(f"   Nivel de riesgo: {risk_analysis['risk_level']}")
        print(f"   Probabilidad: {risk_analysis['probability']:.1f}%")
        print(f"   Umbral: {risk_analysis['risk_threshold']:.1f}C")
        
        print("\n" + "=" * 60)
        print("VERIFICACION COMPLETADA")
        print("=" * 60)
        
        return True
        
    except Exception as e:
        print(f"Error en verificacion: {str(e)}")
        return False


def create_p90_trend_chart(plot_data: list) -> Dict[str, Any]:
    """
    Crea el primer gráfico: Línea de tendencia del P90 a lo largo de los años
    
    Args:
        plot_data: Lista de diccionarios con datos P90 por año
        
    Returns:
        Dict: Configuración del gráfico Plotly
    """
    if not plot_data:
        return {"error": "No data available for P90 trend chart"}
    
    df = pd.DataFrame(plot_data)
    
    # Crear gráfico de línea con P90
    fig = go.Figure()
    
    # Línea principal del P90
    fig.add_trace(go.Scatter(
        x=df['Year'],
        y=df['P90_Max_Temp'],
        mode='lines+markers',
        name='P90 Temperatura Máxima',
        line=dict(color='red', width=3),
        marker=dict(size=8, color='red'),
        hovertemplate='<b>Año:</b> %{x}<br><b>P90:</b> %{y:.1f}°C<extra></extra>'
    ))
    
    # Línea de la media para comparación
    fig.add_trace(go.Scatter(
        x=df['Year'],
        y=df['Mean_Temp'],
        mode='lines+markers',
        name='Temperatura Media',
        line=dict(color='blue', width=2, dash='dash'),
        marker=dict(size=6, color='blue'),
        hovertemplate='<b>Año:</b> %{x}<br><b>Media:</b> %{y:.1f}°C<extra></extra>'
    ))
    
    # Calcular línea de tendencia
    if len(df) > 1:
        z = np.polyfit(df['Year'], df['P90_Max_Temp'], 1)
        p = np.poly1d(z)
        trend_line = p(df['Year'])
        
        fig.add_trace(go.Scatter(
            x=df['Year'],
            y=trend_line,
            mode='lines',
            name='Tendencia P90',
            line=dict(color='orange', width=2, dash='dot'),
            hovertemplate='<b>Año:</b> %{x}<br><b>Tendencia:</b> %{y:.1f}°C<extra></extra>'
        ))
    
    # Configurar layout
    fig.update_layout(
        title=None,  # Remover título interno
        xaxis_title='Año',
        yaxis_title='Temperatura (°C)',
        hovermode='x unified',
        legend=dict(
            orientation="h",
            yanchor="bottom",
            y=1.02,
            xanchor="right",
            x=1,
            font=dict(size=9)  # Fuente más pequeña
        ),
        template='plotly_white',
        height=300,
        width=400,
        margin=dict(l=40, r=40, t=20, b=40),  # Más espacio en los lados, menos arriba
        autosize=False
    )
    
    return {
        "chart_type": "p90_trend",
        "figure": fig.to_dict(),
        "description": "Gráfico de línea que muestra la evolución del P90 de temperatura máxima a lo largo de los años"
    }


def create_climate_comparison_chart(plot_data: list) -> Dict[str, Any]:
    """
    Crea el segundo gráfico: Comparación histórica vs actual con barras y líneas
    
    Args:
        plot_data: Lista de diccionarios con datos P90 por año
        
    Returns:
        Dict: Configuración del gráfico Plotly
    """
    if not plot_data:
        return {"error": "No data available for climate comparison chart"}
    
    df = pd.DataFrame(plot_data)
    
    # Crear subplot con ejes secundarios
    fig = make_subplots(
        rows=2, cols=1,
        subplot_titles=('P90 vs Temperatura Máxima por Año', 'Rango de Temperaturas'),
        vertical_spacing=0.15,  # Más espacio entre subplots
        specs=[[{"secondary_y": False}], [{"secondary_y": False}]]
    )
    
    # Gráfico 1: P90 vs Max Temp
    fig.add_trace(
        go.Bar(
            x=df['Year'],
            y=df['P90_Max_Temp'],
            name='P90 Temperatura',
            marker_color='lightcoral',
            hovertemplate='<b>Año:</b> %{x}<br><b>P90:</b> %{y:.1f}°C<extra></extra>'
        ),
        row=1, col=1
    )
    
    fig.add_trace(
        go.Scatter(
            x=df['Year'],
            y=df['Max_Temp'],
            mode='lines+markers',
            name='Temperatura Máxima',
            line=dict(color='darkred', width=3),
            marker=dict(size=8),
            hovertemplate='<b>Año:</b> %{x}<br><b>Máxima:</b> %{y:.1f}°C<extra></extra>'
        ),
        row=1, col=1
    )
    
    # Gráfico 2: Rango de temperaturas (Min, Mean, Max)
    fig.add_trace(
        go.Scatter(
            x=df['Year'],
            y=df['Min_Temp'],
            mode='lines+markers',
            name='Temperatura Mínima',
            line=dict(color='lightblue', width=2),
            marker=dict(size=6),
            hovertemplate='<b>Año:</b> %{x}<br><b>Mínima:</b> %{y:.1f}°C<extra></extra>'
        ),
        row=2, col=1
    )
    
    fig.add_trace(
        go.Scatter(
            x=df['Year'],
            y=df['Mean_Temp'],
            mode='lines+markers',
            name='Temperatura Media',
            line=dict(color='blue', width=3),
            marker=dict(size=8),
            hovertemplate='<b>Año:</b> %{x}<br><b>Media:</b> %{y:.1f}°C<extra></extra>'
        ),
        row=2, col=1
    )
    
    fig.add_trace(
        go.Scatter(
            x=df['Year'],
            y=df['Max_Temp'],
            mode='lines+markers',
            name='Temperatura Máxima',
            line=dict(color='red', width=3),
            marker=dict(size=8),
            hovertemplate='<b>Año:</b> %{x}<br><b>Máxima:</b> %{y:.1f}°C<extra></extra>'
        ),
        row=2, col=1
    )
    
    # Configurar layout
    fig.update_layout(
        title=None,  # Remover título interno
        height=280,  # Achicar más para que se vea completa
        width=400,
        template='plotly_white',
        hovermode='x unified',
        margin=dict(l=40, r=40, t=20, b=40),  # Más espacio en los lados, menos arriba
        autosize=False,
        legend=dict(
            orientation="v",
            yanchor="top",
            y=1,
            xanchor="left",
            x=1.02,
            font=dict(size=9)  # Fuente más pequeña
        )
    )
    
    # Configurar ejes
    fig.update_xaxes(title_text="Año", row=2, col=1)
    fig.update_yaxes(title_text="Temperatura (°C)", row=1, col=1)
    fig.update_yaxes(title_text="Temperatura (°C)", row=2, col=1)
    
    return {
        "chart_type": "climate_comparison",
        "figure": fig.to_dict(),
        "description": "Gráfico comparativo que muestra P90 vs temperaturas históricas y rangos de temperatura"
    }


def create_heat_risk_analysis_chart(plot_data: list) -> Dict[str, Any]:
    """
    Crea el tercer gráfico: Análisis de riesgo de calor con áreas y umbrales
    
    Args:
        plot_data: Lista de diccionarios con datos P90 por año
        
    Returns:
        Dict: Configuración del gráfico Plotly
    """
    if not plot_data:
        return {"error": "No data available for heat risk analysis chart"}
    
    df = pd.DataFrame(plot_data)
    
    # Definir umbrales de riesgo
    risk_thresholds = {
        'low_risk': 25,      # Bajo riesgo
        'moderate_risk': 30, # Riesgo moderado
        'high_risk': 35,     # Alto riesgo
        'extreme_risk': 40   # Riesgo extremo
    }
    
    fig = go.Figure()
    
    # Áreas de riesgo
    fig.add_trace(go.Scatter(
        x=df['Year'],
        y=[risk_thresholds['extreme_risk']] * len(df),
        fill=None,
        mode='lines',
        line_color='rgba(0,0,0,0)',
        showlegend=False,
        hoverinfo='skip'
    ))
    
    fig.add_trace(go.Scatter(
        x=df['Year'],
        y=[risk_thresholds['high_risk']] * len(df),
        fill='tonexty',
        mode='lines',
        line_color='rgba(0,0,0,0)',
        fillcolor='rgba(255,0,0,0.3)',
        name='Riesgo Extremo (>40°C)',
        hoverinfo='skip'
    ))
    
    fig.add_trace(go.Scatter(
        x=df['Year'],
        y=[risk_thresholds['moderate_risk']] * len(df),
        fill='tonexty',
        mode='lines',
        line_color='rgba(0,0,0,0)',
        fillcolor='rgba(255,165,0,0.3)',
        name='Riesgo Alto (30-40°C)',
        hoverinfo='skip'
    ))
    
    fig.add_trace(go.Scatter(
        x=df['Year'],
        y=[risk_thresholds['low_risk']] * len(df),
        fill='tonexty',
        mode='lines',
        line_color='rgba(0,0,0,0)',
        fillcolor='rgba(255,255,0,0.3)',
        name='Riesgo Moderado (25-30°C)',
        hoverinfo='skip'
    ))
    
    # Líneas de datos principales
    fig.add_trace(go.Scatter(
        x=df['Year'],
        y=df['P90_Max_Temp'],
        mode='lines+markers',
        name='P90 Temperatura',
        line=dict(color='red', width=4),
        marker=dict(size=10, color='red'),
        hovertemplate='<b>Año:</b> %{x}<br><b>P90:</b> %{y:.1f}°C<extra></extra>'
    ))
    
    fig.add_trace(go.Scatter(
        x=df['Year'],
        y=df['Max_Temp'],
        mode='lines+markers',
        name='Temperatura Máxima',
        line=dict(color='darkred', width=3, dash='dash'),
        marker=dict(size=8, color='darkred'),
        hovertemplate='<b>Año:</b> %{x}<br><b>Máxima:</b> %{y:.1f}°C<extra></extra>'
    ))
    
    # Líneas de umbral
    for threshold_name, threshold_value in risk_thresholds.items():
        fig.add_hline(
            y=threshold_value,
            line_dash="dash",
            line_color="gray",
            annotation_text=f"Umbral {threshold_name.replace('_', ' ').title()}: {threshold_value}°C",
            annotation_position="top right"
        )
    
    # Configurar layout
    fig.update_layout(
        title=None,  # Remover título interno
        xaxis_title='Año',
        yaxis_title='Temperatura (°C)',
        hovermode='x unified',
        template='plotly_white',
        height=320,
        width=400,
        margin=dict(l=40, r=40, t=20, b=40),  # Más espacio en los lados, menos arriba
        autosize=False,
        legend=dict(
            orientation="v",
            yanchor="top",
            y=1,
            xanchor="left",
            x=1.02,
            font=dict(size=9)  # Fuente más pequeña
        )
    )
    
    return {
        "chart_type": "heat_risk_analysis",
        "figure": fig.to_dict(),
        "description": "Gráfico de análisis de riesgo que muestra P90 vs umbrales de riesgo de calor con áreas coloreadas"
    }

<<<<<<< HEAD

def generate_plotly_visualizations(historical_data: pd.DataFrame) -> Dict[str, Any]:
=======
def generate_fallback_plan_b(
    activity: str,
    weather_condition: str,
    risk_level: str,
    location: str = "Montevideo, Uruguay",
    season: str = "Summer"
) -> Dict[str, Any]:
    """
    Generate fallback Plan B suggestions when Gemini AI is not available.
    
    Args:
        activity: Type of activity (beach, picnic, running, etc.)
        weather_condition: Weather condition causing the risk (cold, hot, rainy, etc.)
        risk_level: Risk level (HIGH, MODERATE, LOW, MINIMAL)
        location: Location name for context
        season: Current season
        
    Returns:
        Dict with Plan B suggestions
    """
    # Fallback alternatives based on activity and weather condition
    fallback_alternatives = {
        "beach": {
            "cold": [
                {
                    "title": "Indoor Pool Complex",
                    "description": "Visit a heated indoor pool or water park",
                    "type": "indoor",
                    "reason": "Warm water activities without cold weather exposure",
                    "tips": "Bring swimwear and check opening hours"
                },
                {
                    "title": "Museo del Mar",
                    "description": "Explore marine life and ocean exhibits",
                    "type": "indoor",
                    "reason": "Ocean-themed experience in a warm environment",
                    "tips": "Great for families and educational"
                },
                {
                    "title": "Thermal Baths",
                    "description": "Relax in natural hot springs",
                    "type": "mixed",
                    "reason": "Warm water therapy in natural setting",
                    "tips": "Bring towels and check temperature requirements"
                }
            ],
            "rainy": [
                {
                    "title": "Shopping Mall",
                    "description": "Visit Punta Carretas or Montevideo Shopping",
                    "type": "indoor",
                    "reason": "Stay dry while enjoying shopping and dining",
                    "tips": "Check for special events or sales"
                },
                {
                    "title": "Cinema Complex",
                    "description": "Watch latest movies in comfortable theaters",
                    "type": "indoor",
                    "reason": "Perfect rainy day entertainment",
                    "tips": "Book tickets in advance for popular shows"
                }
            ]
        },
        "picnic": {
            "cold": [
                {
                    "title": "Indoor Food Market",
                    "description": "Visit Mercado del Puerto for local cuisine",
                    "type": "indoor",
                    "reason": "Food experience in warm environment",
                    "tips": "Try traditional Uruguayan barbecue"
                },
                {
                    "title": "Cooking Class",
                    "description": "Learn to cook local dishes",
                    "type": "indoor",
                    "reason": "Interactive food experience",
                    "tips": "Book in advance and bring appetite"
                }
            ],
            "rainy": [
                {
                    "title": "Restaurant Tour",
                    "description": "Visit multiple restaurants for different courses",
                    "type": "indoor",
                    "reason": "Food adventure without weather concerns",
                    "tips": "Plan route and make reservations"
                }
            ]
        },
        "running": {
            "cold": [
                {
                    "title": "Indoor Gym",
                    "description": "Use treadmill or indoor track",
                    "type": "indoor",
                    "reason": "Maintain fitness routine in warm environment",
                    "tips": "Bring gym clothes and water bottle"
                },
                {
                    "title": "Shopping Mall Walking",
                    "description": "Power walk through large shopping centers",
                    "type": "indoor",
                    "reason": "Exercise while staying warm",
                    "tips": "Wear comfortable shoes and track steps"
                }
            ],
            "rainy": [
                {
                    "title": "Indoor Sports Complex",
                    "description": "Use indoor courts or tracks",
                    "type": "indoor",
                    "reason": "Stay active without getting wet",
                    "tips": "Check availability and book time slots"
                }
            ]
        }
    }
    
    # Get alternatives for the specific activity and condition
    alternatives = fallback_alternatives.get(activity, {}).get(weather_condition, [])
    
    # If no specific alternatives, provide general ones
    if not alternatives:
        alternatives = [
            {
                "title": "Museo Nacional de Artes Visuales",
                "description": "Explore Uruguayan art and culture",
                "type": "indoor",
                "reason": "Cultural experience regardless of weather",
                "tips": "Check current exhibitions and opening hours"
            },
            {
                "title": "Teatro Solís",
                "description": "Attend a performance or take a guided tour",
                "type": "indoor",
                "reason": "Cultural entertainment in beautiful venue",
                "tips": "Book tickets in advance for performances"
            }
        ]
    
    return {
        "success": True,
        "message": f"Generated {len(alternatives)} Plan B alternatives (fallback mode)",
        "alternatives": alternatives,
        "ai_model": "Fallback System",
        "generated_at": datetime.now().isoformat()
    }

def generate_plan_b_with_gemini(
    activity: str,
    weather_condition: str,
    risk_level: str,
    location: str = "Montevideo, Uruguay",
    season: str = "Summer",
    temperature_risk: float = None,
    precipitation_risk: float = None,
    cold_risk: float = None
) -> Dict[str, Any]:
>>>>>>> 58e0b9fd
    """
    Genera los 3 gráficos interactivos Plotly para visualización P90 y comparación histórica
    
    Args:
        historical_data: DataFrame con datos históricos
        
    Returns:
        Dict: Diccionario con los 3 gráficos generados
    """
    try:
        # Obtener datos para los gráficos
        climate_data = get_climate_trend_data(historical_data)
        plot_data = climate_data.get('plot_data', [])
        
        if not plot_data:
            return {
                "error": "No data available for visualization",
                "charts": []
            }
        
        # Generar los 3 gráficos
        charts = []
        
        # Gráfico 1: Tendencia P90
        chart1 = create_p90_trend_chart(plot_data)
        if "error" not in chart1:
            charts.append(chart1)
        
        # Gráfico 2: Comparación climática
        chart2 = create_climate_comparison_chart(plot_data)
        if "error" not in chart2:
            charts.append(chart2)
        
        # Gráfico 3: Análisis de riesgo
        chart3 = create_heat_risk_analysis_chart(plot_data)
        if "error" not in chart3:
            charts.append(chart3)
        
        return {
            "success": True,
            "charts": charts,
            "climate_trend": climate_data.get('climate_trend', ''),
            "data_points": len(plot_data),
            "generated_at": datetime.now().isoformat()
        }
        
    except Exception as e:
        return {
            "success": False,
            "error": f"Error generating visualizations: {str(e)}",
            "charts": []
        }


<<<<<<< HEAD
=======
# =============================================================================
# UTILIDADES Y VALIDACIONES
# =============================================================================
# Esta sección contiene funciones auxiliares, validaciones de datos,
# funciones de prueba y el punto de entrada del script.

>>>>>>> 58e0b9fd
if __name__ == "__main__":
    # Run verification when script is executed directly
    verify_data_source()<|MERGE_RESOLUTION|>--- conflicted
+++ resolved
@@ -30,9 +30,7 @@
     GEMINI_AVAILABLE = False
     print("Warning: google-generativeai not installed. Plan B generation will be disabled.")
 
-<<<<<<< HEAD
 def get_climate_trend_data(historical_data: pd.DataFrame) -> Dict[str, Any]:
-=======
 # =============================================================================
 # CONEXIÓN NASA POWER API
 # =============================================================================
@@ -41,7 +39,6 @@
 # reintentos automáticos y sistema de fallback con datos locales de Montevideo.
 
 def load_fallback_data(start_year: int, end_year: int) -> pd.DataFrame:
->>>>>>> 58e0b9fd
     """
     Calcula el Percentil 90 (P90) de la temperatura máxima para cada año y genera los datos necesarios para los gráficos de Plotly.
     Implementa granularidad correcta para datos de la NASA API.
@@ -143,7 +140,6 @@
              print("NASA POWER API returned empty DataFrame.")
              return pd.DataFrame() # Devuelve un DF vacío si no hay datos
 
-<<<<<<< HEAD
         # 2. Filtrar los datos solo para el mes de interés
         monthly_data = historical_data_full[historical_data_full['Month'] == month]
 
@@ -157,7 +153,6 @@
         print(f"FastAPI Error in Load: {str(e)}")
         # Define las columnas para que api.py sepa que es un DataFrame
         return pd.DataFrame(columns=['Year', 'Month', 'Max_Temperature_C', 'Precipitation_mm'])
-=======
 def validate_coordinates(lat: float, lon: float) -> bool:
     """
     Valida que las coordenadas estén dentro de rangos geográficos válidos globalmente.
@@ -188,7 +183,6 @@
     
     logger.info(f"Coordenadas validadas globalmente: ({lat}, {lon})")
     return True
->>>>>>> 58e0b9fd
 
 def fetch_nasa_power_data(lat: float, lon: float, start_year: int, end_year: int) -> pd.DataFrame:
     """
@@ -303,27 +297,11 @@
         return df
         
     except Exception as e:
-<<<<<<< HEAD
         # 🚨 CAMBIO CLAVE 2: En caso de cualquier error de procesamiento, retorna un DF vacío 🚨
         print(f"Fatal Error fetching or processing NASA POWER data: {str(e)}")
         # Ya no lanzamos 'raise Exception', devolvemos el DF vacío para que el código que llama no falle.
         return empty_df
 def load_historical_data(lat: float, lon: float, date_str: str) -> Dict[str, Any]:
-=======
-        # Manejo de errores inesperados: retorna datos de fallback en lugar de DataFrame vacío
-        logger.error(f"Unexpected error fetching or processing NASA POWER data: {str(e)}")
-        logger.info("Falling back to Montevideo data due to unexpected error")
-        return load_fallback_data(start_year, end_year)
-
-# =============================================================================
-# CÁLCULOS DE RIESGO CLIMÁTICO
-# =============================================================================
-# Esta sección implementa la metodología P90 (percentil 90) para calcular
-# probabilidades de condiciones climáticas adversas. Incluye análisis de
-# riesgo de calor extremo, precipitación y frío estacional.
-
-def calculate_heat_risk(monthly_data: pd.DataFrame) -> Dict[str, Any]:
->>>>>>> 58e0b9fd
     """
     Load and filter historical data by month using NASA POWER API
     
@@ -652,11 +630,6 @@
         'season': season,
         'activity': activity
     }
-<<<<<<< HEAD
-def analyze_climate_change_trend(monthly_data: pd.DataFrame, comparison_years: int = 30) -> Dict[str, Any]:
-    """
-    Compares the most recent year's temperature data with the long-term historical average.
-=======
 
 # =============================================================================
 # ANÁLISIS DE TENDENCIAS CLIMÁTICAS
@@ -700,7 +673,6 @@
             - message: Mensaje descriptivo de la tendencia
             - methodology: Metodología científica utilizada
             - data_period: Período total de datos analizados
->>>>>>> 58e0b9fd
     """
     if monthly_data.empty:
         return {
@@ -715,20 +687,12 @@
             'data_period': 'No data'
         }
 
-<<<<<<< HEAD
-    recent_year = monthly_data['Year'].max()
-    recent_data = monthly_data[monthly_data['Year'] == recent_year]
-    historical_data = monthly_data[monthly_data['Year'] < recent_year]
-    
-    if historical_data.empty or recent_data.empty:
-=======
     # Obtener años únicos ordenados
     unique_years = sorted(monthly_data['Year'].unique())
     total_years = len(unique_years)
     
     # Validación científica: WMO requiere mínimo 10 años para análisis robusto
     if total_years < 10:
->>>>>>> 58e0b9fd
         return {
             'trend_status': 'INSUFFICIENT_DATA',
             'early_period_mean': 0.0,
@@ -741,22 +705,6 @@
             'data_period': f"{total_years} years"
         }
     
-<<<<<<< HEAD
-    historical_mean = historical_data['Max_Temperature_C'].mean()
-    recent_mean = recent_data['Max_Temperature_C'].mean()
-    difference = recent_mean - historical_mean
-    
-    if difference >= 1.0:
-        trend_status = 'SIGNIFICANT_WARMING'
-        message = f"🔴 The most recent year was significantly warmer (+{difference:.2f}°C) than the long-term average."
-    elif difference >= 0.5:
-        trend_status = 'WARMING_TREND'
-        message = f"🟠 The most recent year was warmer (+{difference:.2f}°C) than the long-term average."
-    elif difference <= -0.5:
-        trend_status = 'COOLING_TREND'
-        message = f"🔵 The most recent year was cooler ({difference:.2f}°C) than the long-term average."
-    else:
-=======
     # Períodos científicos: primeros 5 años vs últimos 5 años
     early_years = unique_years[:comparison_years]      # Primeros 5 años
     recent_years = unique_years[-comparison_years:]     # Últimos 5 años
@@ -781,7 +729,6 @@
         trend_status = 'COOLING_TREND'
         message = f"🔵 COOLING TREND: {difference:.2f}°C over {total_years} years. Statistically significant cooling detected - heat risk is decreasing."
     else:  # Variabilidad natural del clima
->>>>>>> 58e0b9fd
         trend_status = 'STABLE'
         message = f"🟢 STABLE CLIMATE: {difference:+.2f}°C over {total_years} years. Within natural climate variability - heat risk remains stable."
 
@@ -797,7 +744,6 @@
         'data_period': f"{total_years} years ({unique_years[0]}-{unique_years[-1]})"
     }
 
-<<<<<<< HEAD
 def generate_plan_b_with_gemini(
     activity: str,
     weather_condition: str,
@@ -808,64 +754,6 @@
     precipitation_risk: float = None,
     cold_risk: float = None
 ) -> Dict[str, Any]:
-=======
-def get_climate_trend_data(historical_data: pd.DataFrame) -> Dict[str, Any]:
-    """
-    Función principal para análisis de tendencias climáticas que integra con la API.
-    
-    Esta función actúa como punto de entrada para el análisis científico de tendencias climáticas,
-    procesando los datos históricos de 20 años y aplicando la metodología IPCC/WMO estándar.
-    
-    Args:
-        historical_data: DataFrame con datos históricos completos (20 años de NASA POWER)
-        
-    Returns:
-        Dict con resultados del análisis de tendencias:
-            - plot_data: Datos para visualizaciones (lista vacía por ahora)
-            - climate_trend: Resultado del análisis de tendencias formateado para la API
-    """
-    if historical_data.empty:
-        return {
-            "plot_data": [],
-            "climate_trend": "No sufficient historical data found to perform climate trend analysis."
-        }
-    
-    try:
-        # Aplicar análisis científico de tendencias climáticas
-        trend_result = analyze_climate_change_trend(historical_data)
-        
-        # Formatear resultado para la API con información científica
-        climate_trend_summary = f"""
-Climate Trend Analysis Results (IPCC/WMO Methodology):
-- Status: {trend_result['trend_status']}
-- Methodology: {trend_result['methodology']}
-- Data Period: {trend_result['data_period']}
-- Early Period ({trend_result['early_years']}): {trend_result['early_period_mean']}°C (T2M)
-- Recent Period ({trend_result['recent_years']}): {trend_result['recent_period_mean']}°C (T2M)
-- Temperature Change: {trend_result['difference']:+.2f}°C over {trend_result['data_period']}
-- Scientific Assessment: {trend_result['message']}
-        """.strip()
-        
-        return {
-            "plot_data": [],  # Por ahora vacío, se puede expandir para visualizaciones
-            "climate_trend": climate_trend_summary
-        }
-        
-    except Exception as e:
-        logger.error(f"Error in climate trend analysis: {e}")
-        return {
-            "plot_data": [],
-            "climate_trend": f"Error in climate trend analysis: {str(e)}"
-        }
-
-# =============================================================================
-# INTEGRACIÓN GEMINI AI 
-# =============================================================================
-# Funciones auxiliares para el manejo de respuestas de Gemini AI
-
-def parse_fallback_response(response_text: str) -> list:
-    
->>>>>>> 58e0b9fd
     """
     Generate intelligent Plan B suggestions using Gemini AI with enhanced context
     
@@ -1673,170 +1561,8 @@
         "description": "Gráfico de análisis de riesgo que muestra P90 vs umbrales de riesgo de calor con áreas coloreadas"
     }
 
-<<<<<<< HEAD
 
 def generate_plotly_visualizations(historical_data: pd.DataFrame) -> Dict[str, Any]:
-=======
-def generate_fallback_plan_b(
-    activity: str,
-    weather_condition: str,
-    risk_level: str,
-    location: str = "Montevideo, Uruguay",
-    season: str = "Summer"
-) -> Dict[str, Any]:
-    """
-    Generate fallback Plan B suggestions when Gemini AI is not available.
-    
-    Args:
-        activity: Type of activity (beach, picnic, running, etc.)
-        weather_condition: Weather condition causing the risk (cold, hot, rainy, etc.)
-        risk_level: Risk level (HIGH, MODERATE, LOW, MINIMAL)
-        location: Location name for context
-        season: Current season
-        
-    Returns:
-        Dict with Plan B suggestions
-    """
-    # Fallback alternatives based on activity and weather condition
-    fallback_alternatives = {
-        "beach": {
-            "cold": [
-                {
-                    "title": "Indoor Pool Complex",
-                    "description": "Visit a heated indoor pool or water park",
-                    "type": "indoor",
-                    "reason": "Warm water activities without cold weather exposure",
-                    "tips": "Bring swimwear and check opening hours"
-                },
-                {
-                    "title": "Museo del Mar",
-                    "description": "Explore marine life and ocean exhibits",
-                    "type": "indoor",
-                    "reason": "Ocean-themed experience in a warm environment",
-                    "tips": "Great for families and educational"
-                },
-                {
-                    "title": "Thermal Baths",
-                    "description": "Relax in natural hot springs",
-                    "type": "mixed",
-                    "reason": "Warm water therapy in natural setting",
-                    "tips": "Bring towels and check temperature requirements"
-                }
-            ],
-            "rainy": [
-                {
-                    "title": "Shopping Mall",
-                    "description": "Visit Punta Carretas or Montevideo Shopping",
-                    "type": "indoor",
-                    "reason": "Stay dry while enjoying shopping and dining",
-                    "tips": "Check for special events or sales"
-                },
-                {
-                    "title": "Cinema Complex",
-                    "description": "Watch latest movies in comfortable theaters",
-                    "type": "indoor",
-                    "reason": "Perfect rainy day entertainment",
-                    "tips": "Book tickets in advance for popular shows"
-                }
-            ]
-        },
-        "picnic": {
-            "cold": [
-                {
-                    "title": "Indoor Food Market",
-                    "description": "Visit Mercado del Puerto for local cuisine",
-                    "type": "indoor",
-                    "reason": "Food experience in warm environment",
-                    "tips": "Try traditional Uruguayan barbecue"
-                },
-                {
-                    "title": "Cooking Class",
-                    "description": "Learn to cook local dishes",
-                    "type": "indoor",
-                    "reason": "Interactive food experience",
-                    "tips": "Book in advance and bring appetite"
-                }
-            ],
-            "rainy": [
-                {
-                    "title": "Restaurant Tour",
-                    "description": "Visit multiple restaurants for different courses",
-                    "type": "indoor",
-                    "reason": "Food adventure without weather concerns",
-                    "tips": "Plan route and make reservations"
-                }
-            ]
-        },
-        "running": {
-            "cold": [
-                {
-                    "title": "Indoor Gym",
-                    "description": "Use treadmill or indoor track",
-                    "type": "indoor",
-                    "reason": "Maintain fitness routine in warm environment",
-                    "tips": "Bring gym clothes and water bottle"
-                },
-                {
-                    "title": "Shopping Mall Walking",
-                    "description": "Power walk through large shopping centers",
-                    "type": "indoor",
-                    "reason": "Exercise while staying warm",
-                    "tips": "Wear comfortable shoes and track steps"
-                }
-            ],
-            "rainy": [
-                {
-                    "title": "Indoor Sports Complex",
-                    "description": "Use indoor courts or tracks",
-                    "type": "indoor",
-                    "reason": "Stay active without getting wet",
-                    "tips": "Check availability and book time slots"
-                }
-            ]
-        }
-    }
-    
-    # Get alternatives for the specific activity and condition
-    alternatives = fallback_alternatives.get(activity, {}).get(weather_condition, [])
-    
-    # If no specific alternatives, provide general ones
-    if not alternatives:
-        alternatives = [
-            {
-                "title": "Museo Nacional de Artes Visuales",
-                "description": "Explore Uruguayan art and culture",
-                "type": "indoor",
-                "reason": "Cultural experience regardless of weather",
-                "tips": "Check current exhibitions and opening hours"
-            },
-            {
-                "title": "Teatro Solís",
-                "description": "Attend a performance or take a guided tour",
-                "type": "indoor",
-                "reason": "Cultural entertainment in beautiful venue",
-                "tips": "Book tickets in advance for performances"
-            }
-        ]
-    
-    return {
-        "success": True,
-        "message": f"Generated {len(alternatives)} Plan B alternatives (fallback mode)",
-        "alternatives": alternatives,
-        "ai_model": "Fallback System",
-        "generated_at": datetime.now().isoformat()
-    }
-
-def generate_plan_b_with_gemini(
-    activity: str,
-    weather_condition: str,
-    risk_level: str,
-    location: str = "Montevideo, Uruguay",
-    season: str = "Summer",
-    temperature_risk: float = None,
-    precipitation_risk: float = None,
-    cold_risk: float = None
-) -> Dict[str, Any]:
->>>>>>> 58e0b9fd
     """
     Genera los 3 gráficos interactivos Plotly para visualización P90 y comparación histórica
     
@@ -1891,15 +1617,12 @@
         }
 
 
-<<<<<<< HEAD
-=======
 # =============================================================================
 # UTILIDADES Y VALIDACIONES
 # =============================================================================
 # Esta sección contiene funciones auxiliares, validaciones de datos,
 # funciones de prueba y el punto de entrada del script.
 
->>>>>>> 58e0b9fd
 if __name__ == "__main__":
     # Run verification when script is executed directly
     verify_data_source()